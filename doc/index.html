--- conflicted
+++ resolved
@@ -30,13 +30,8 @@
         applications that run across distributed devices.</p>
 
         <a href="#download" class="button" id="downloadbutton">Download</a>
-<<<<<<< HEAD
-        <a href="http://nodejs.org/docs/latest/api/index.html" class="button" id="docsbutton">Docs</a>
+        <a href="http://nodejs.org/api/index.html" class="button" id="docsbutton">Docs</a>
         <p class="version">v0.7.5</p> 
-=======
-        <a href="http://nodejs.org/api/index.html" class="button" id="docsbutton">Docs</a>
-        <p class="version">v0.6.12</p>
->>>>>>> 5ca5ec33
     </div>
     <div id="quotes" class="clearfix">
         <h2>Node.js in the Industry</h2>
@@ -83,7 +78,6 @@
         <a href="#" id="download-close">X</a>
         <img id="download-logo" src="http://nodejs.org/images/download-logo.png" alt="node.js">
         <ul id="installers" class="clearfix">
-<<<<<<< HEAD
             <li><a href="http://nodejs.org/dist/v0.7.5/node-v0.7.5.msi">Windows Installer</a><br>node-v0.7.5.msi</li>
             <li><a href="http://nodejs.org/dist/v0.7.5/node-v0.7.5.pkg">Macintosh Installer</a><br>node-v0.7.5.pkg</li>
             <li id="source"><a href="http://nodejs.org/dist/v0.7.5/node-v0.7.5.tar.gz">Source Code</a><br>node-v0.7.5.tar.gz</li>
@@ -93,17 +87,6 @@
             <li><a href="http://nodejs.org/docs/v0.7.5/api/index.html">Documentation</a></li>
             <li><a href="http://nodejs.org/dist/v0.7.5">Other release files</a></li>
             <li><a href="https://raw.github.com/joyent/node/v0.7.5/LICENSE">License</a></li>
-=======
-            <li><a href="http://nodejs.org/dist/v0.6.12/node-v0.6.12.msi">Windows Installer</a><br>node-v0.6.12.msi</li>
-            <li><a href="http://nodejs.org/dist/v0.6.12/node-v0.6.12.pkg">Macintosh Installer</a><br>node-v0.6.12.pkg</li>
-            <li id="source"><a href="http://nodejs.org/dist/v0.6.12/node-v0.6.12.tar.gz">Source Code</a><br>node-v0.6.12.tar.gz</li>
-        </ul>
-        <ul id="documentation">
-            <li><a href="https://raw.github.com/joyent/node/v0.6.12/ChangeLog">Change Log</a></li>
-            <li><a href="http://nodejs.org/docs/v0.6.12/api/index.html">Documentation</a></li>
-            <li><a href="http://nodejs.org/dist/v0.6.12">Other release files</a></li>
-            <li><a href="https://raw.github.com/joyent/node/v0.6.12/LICENSE">License</a></li>
->>>>>>> 5ca5ec33
             <li><a href="https://github.com/joyent/node">Git Repository</a></li>
             <li><a href="https://github.com/joyent/node/wiki/Installing-Node.js-via-package-manager">Installing
             with a Package Manager</a>
@@ -228,11 +211,7 @@
             <!-- <li><a hrfe="http://twitter.com/nodejs" class="twitter">@nodejs</a></li> -->
         </ul>
 
-<<<<<<< HEAD
         <p>Copyright 2012 <a href="http://joyent.com">Joyent, Inc</a>, Node.js is a <a href="/trademark-policy.pdf">trademark</a> of Joyent, Inc. View <a href="https://raw.github.com/joyent/node/v0.7.5/LICENSE">license</a>.</p>
-=======
-        <p>Copyright 2010 <a href="http://joyent.com">Joyent, Inc</a>, Node.js is a <a href="/trademark-policy.pdf">trademark</a> of Joyent, Inc. View <a href="https://raw.github.com/joyent/node/v0.6.12/LICENSE">license</a>.</p>
->>>>>>> 5ca5ec33
     </div>
 
 
