--- conflicted
+++ resolved
@@ -28,11 +28,7 @@
 
 var util = require('util');
 var Stream = require('stream');
-<<<<<<< HEAD
-var debug = util.debuglog('stream');
-=======
 var Buffer = require('buffer').Buffer;
->>>>>>> fe201969
 
 util.inherits(Writable, Stream);
 
